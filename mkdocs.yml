site_name: "PreFab Docs"

site_url: https://docs.prefabphotonics.com/
repo_url: https://github.com/PreFab-Photonics/PreFab
repo_name: PreFab-Photonics/PreFab

nav:
  - Home:
      - Getting started: index.md
      - Model library: models.md
      - Changelog: CHANGELOG.md
  - Examples:
      - Making a prediction: examples/1_prediction.ipynb
      - Making a correction: examples/2_correction.ipynb
      - Working with sidewall angles: examples/3_sidewall_angle.ipynb
      - SEM generation: examples/4_SEM_generation.ipynb
      - Simulating a predicted device: examples/5_prediction_simulation.ipynb
<<<<<<< HEAD
=======
      - Fabrication-aware inverse design: examples/6_fabrication-aware_inverse_design.ipynb
>>>>>>> 57820607
  - Blog:
      - blog/index.md
  - Reference:
      - Compare: reference/compare.md
      - Device: reference/device.md
      - Geometry: reference/geometry.md
      - Models: reference/models.md
      - Predict: reference/predict.md
      - Read: reference/read.md
      - Shapes: reference/shapes.md

theme:
  name: "material"
  custom_dir: docs/overrides
  palette:
    scheme: slate
    primary: black
    accent: yellow
  font:
    text: Roboto
    code: Roboto Mono
  language: en
  logo: assets/logo-white.png
  favicon: assets/favicon.ico
  # icon:
  #   repo: fontawesome/brands/github
  features:
    - announce.dismiss
    - navigation.instant
    - navigation.instant.progress
    - navigation.tabs
    - navigation.sections
    - navigation.footer
    - content.code.copy

extra:
  homepage: https://prefabphotonics.com
  # consent:
  #   title: Cookie consent
  #   description: >-
  #     We use cookies to recognize your repeated visits and preferences, as well
  #     as to measure the effectiveness of our documentation and whether users
  #     find what they're searching for. With your consent, you're helping us to
  #     make our documentation better.
  social:
    - icon: fontawesome/brands/github
      link: https://github.com/PreFab-Photonics/PreFab
    - icon: fontawesome/brands/linkedin
      link: https://www.linkedin.com/company/102847109/
    - icon: fontawesome/brands/python
      link: https://pypi.org/project/prefab/

copyright: Copyright &copy; 2024 PreFab Photonics

markdown_extensions:
  - admonition
  - pymdownx.details
  - pymdownx.superfences
  - pymdownx.highlight:
      anchor_linenums: true
      line_spans: __span
      pygments_lang_class: true
  - pymdownx.inlinehilite
  - pymdownx.snippets
  - attr_list
  - pymdownx.emoji:
      emoji_index: !!python/name:material.extensions.emoji.twemoji
      emoji_generator: !!python/name:material.extensions.emoji.to_svg
  - footnotes
  - pymdownx.critic
  - pymdownx.caret
  - pymdownx.keys
  - pymdownx.mark
  - pymdownx.tilde
  - md_in_html
  - codehilite

plugins:
  - search
  - blog:
      authors: true
  - mkdocstrings:
      handlers:
        python:
          rendering:
            show_source: true
          options:
            docstring_style: numpy
            show_docstring_examples: true
  - mkdocs-jupyter:
      include_source: true
      theme: dark<|MERGE_RESOLUTION|>--- conflicted
+++ resolved
@@ -15,10 +15,7 @@
       - Working with sidewall angles: examples/3_sidewall_angle.ipynb
       - SEM generation: examples/4_SEM_generation.ipynb
       - Simulating a predicted device: examples/5_prediction_simulation.ipynb
-<<<<<<< HEAD
-=======
       - Fabrication-aware inverse design: examples/6_fabrication-aware_inverse_design.ipynb
->>>>>>> 57820607
   - Blog:
       - blog/index.md
   - Reference:
