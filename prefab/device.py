"""Provides the Device class for representing photonic devices."""

import base64
import io
import json
import os
from typing import Optional

import cv2
import gdstk
import matplotlib.pyplot as plt
import numpy as np
import requests
import toml
from matplotlib.axes import Axes
from matplotlib.patches import Rectangle
from PIL import Image
from pydantic import BaseModel, Field, conint, root_validator, validator
from tqdm import tqdm

from . import geometry
from .models import Model


class BufferSpec(BaseModel):
    """
    Defines the specifications for a buffer zone around a device.

    This class is used to specify the mode and thickness of a buffer zone that is added
    around the device geometry. The buffer zone can be used for various purposes such as
    providing extra space for device fabrication processes or for ensuring that the
    device is isolated from surrounding structures.

    Parameters
    ----------
    mode : dict[str, str]
        A dictionary that defines the buffer mode for each side of the device
        ('top', 'bottom', 'left', 'right'), where 'constant' is used for isolated
        structures and 'edge' is utilized for preserving the edge, such as for waveguide
        connections.
    thickness : conint(gt=0)
        The thickness of the buffer zone around the device. Must be greater than 0.

    Raises
    ------
    ValueError
        If any of the modes specified in the 'mode' dictionary are not one of the
        allowed values ('constant', 'edge'). Or if the thickness is not greater than 0.

    Example
    -------
<<<<<<< HEAD
        import prefab as pf

        buffer_spec = pf.BufferSpec(
            mode={
                "top": "constant",
                "bottom": "edge",
                "left": "constant",
                "right": "edge",
            },
            thickness=150,
        )
=======
    >>> import prefab as pf
    >>> buffer_spec = pf.BufferSpec(
    ...     mode={
    ...         "top": "constant",
    # ...         "bottom": "edge",
    ...         "left": "constant",
    ...         "right": "edge"
    ...     },
    ...     thickness=150
    ... )
>>>>>>> 0d0e4062
    """

    mode: dict[str, str] = Field(
        default_factory=lambda: {
            "top": "constant",
            "bottom": "constant",
            "left": "constant",
            "right": "constant",
        }
    )
    thickness: conint(gt=0) = 128

    @validator("mode", pre=True)
    def check_mode(cls, v):
        allowed_modes = ["constant", "edge"]
        if not all(mode in allowed_modes for mode in v.values()):
            raise ValueError(f"Buffer mode must be one of {allowed_modes}, got '{v}'")
        return v


class Device(BaseModel):
    device_array: np.ndarray = Field(...)
    buffer_spec: BufferSpec = Field(default_factory=BufferSpec)

    class Config:
        arbitrary_types_allowed = True

    @property
    def shape(self) -> tuple[int, int]:
        return self.device_array.shape

    def __init__(
        self, device_array: np.ndarray, buffer_spec: Optional[BufferSpec] = None
    ):
        """
        Represents the planar geometry of a photonic device design that will have its
        nanofabrication outcome predicted and/or corrected.

        This class is designed to encapsulate the geometric representation of a photonic
        device, facilitating operations such as padding, normalization, binarization,
        ternarization, trimming, and blurring. These operations are useful for preparing
        the device design for prediction or correction. Additionally, the class provides
        methods for exporting the device representation to various formats, including
        ndarray, image files, and GDSII files, supporting a range of analysis and
        fabrication workflows.

        Parameters
        ----------
        device_array : np.ndarray
            A 2D array representing the planar geometry of the device. This array
            undergoes various transformations to predict or correct the nanofabrication
            process.
        buffer_spec : BufferSpec, optional
            Defines the parameters for adding a buffer zone around the device geometry.
            This buffer zone is needed for providing surrounding context for prediction
            or correction and for ensuring seamless integration with the surrounding
            circuitry. By default, a generous padding is applied to accommodate isolated
            structures.

        Attributes
        ----------
        shape : tuple[int, int]
            The shape of the device array.

        Raises
        ------
        ValueError
            If the provided `device_array` is not a numpy ndarray or is not a 2D array,
            indicating an invalid device geometry.
        """
        super().__init__(
            device_array=device_array, buffer_spec=buffer_spec or BufferSpec()
        )
        self._initial_processing()

    def __call__(self, *args, **kwargs):
        return self.plot(*args, **kwargs)

    def _initial_processing(self):
        buffer_thickness = self.buffer_spec.thickness
        buffer_mode = self.buffer_spec.mode

        self.device_array = np.pad(
            self.device_array,
            pad_width=((buffer_thickness, 0), (0, 0)),
            mode=buffer_mode["top"],
        )
        self.device_array = np.pad(
            self.device_array,
            pad_width=((0, buffer_thickness), (0, 0)),
            mode=buffer_mode["bottom"],
        )
        self.device_array = np.pad(
            self.device_array,
            pad_width=((0, 0), (buffer_thickness, 0)),
            mode=buffer_mode["left"],
        )
        self.device_array = np.pad(
            self.device_array,
            pad_width=((0, 0), (0, buffer_thickness)),
            mode=buffer_mode["right"],
        )

        self.device_array = np.expand_dims(
            self.device_array.astype(np.float32), axis=-1
        )

    @root_validator(pre=True)
    def check_device_array(cls, values):
        device_array = values.get("device_array")
        if not isinstance(device_array, np.ndarray):
            raise ValueError("device_array must be a numpy ndarray.")
        if device_array.ndim != 2:
            raise ValueError("device_array must be a 2D array.")
        return values

    def is_binary(self) -> bool:
        """
        Check if the device geometry is binary.

        Returns
        -------
        bool
            True if the device geometry is binary, False otherwise.
        """
        unique_values = np.unique(self.device_array)
        return (
            np.array_equal(unique_values, [0, 1])
            or np.array_equal(unique_values, [1, 0])
            or np.array_equal(unique_values, [0])
            or np.array_equal(unique_values, [1])
        )

    def _encode_array(self, array):
        image = Image.fromarray(np.uint8(array * 255))
        buffered = io.BytesIO()
        image.save(buffered, format="PNG")
        encoded_png = base64.b64encode(buffered.getvalue()).decode("utf-8")
        return encoded_png

    def _decode_array(self, encoded_png):
        binary_data = base64.b64decode(encoded_png)
        image = Image.open(io.BytesIO(binary_data))
        return np.array(image) / 255

    def _predict_array(
        self,
        model: Model,
        model_type: str,
        binarize: bool,
    ) -> "Device":
        try:
            with open(os.path.expanduser("~/.prefab.toml")) as file:
                content = file.readlines()
                access_token = None
                refresh_token = None
                for line in content:
                    if "access_token" in line:
                        access_token = line.split("=")[1].strip().strip('"')
                    if "refresh_token" in line:
                        refresh_token = line.split("=")[1].strip().strip('"')
                        break
                if not access_token or not refresh_token:
                    raise ValueError("Token not found in the configuration file.")
        except FileNotFoundError:
            raise FileNotFoundError(
                "Could not validate user.\n"
                "Please update prefab using: pip install --upgrade prefab.\n"
                "Signup/login and generate a new token.\n"
                "See https://www.prefabphotonics.com/docs/guides/quickstart."
            ) from None
        headers = {
            "Authorization": f"Bearer {access_token}",
            "X-Refresh-Token": refresh_token,
        }

        predict_data = {
            "device_array": self._encode_array(self.device_array[:, :, 0]),
            "model": model.to_json(),
            "model_type": model_type,
            "binary": binarize,
        }
        json_data = json.dumps(predict_data)

        endpoint_url = "https://prefab-photonics--predict-v1.modal.run"

        with requests.post(
            endpoint_url, data=json_data, headers=headers, stream=True
        ) as response:
            response.raise_for_status()
            event_type = None
            model_descriptions = {"p": "Prediction", "c": "Correction", "s": "SEMulate"}
            progress_bar = tqdm(
                total=100,
                desc=f"{model_descriptions[model_type]}",
                unit="%",
                colour="green",
                bar_format="{l_bar}{bar:30}{r_bar}{bar:-10b}",
            )

            for line in response.iter_lines():
                if line:
                    decoded_line = line.decode("utf-8").strip()
                    if decoded_line.startswith("event:"):
                        event_type = decoded_line.split(":")[1].strip()
                    elif decoded_line.startswith("data:"):
                        try:
                            data_content = json.loads(decoded_line.split("data: ")[1])
                            if event_type == "progress":
                                progress = round(100 * data_content["progress"])
                                progress_bar.update(progress - progress_bar.n)
                            elif event_type == "result":
<<<<<<< HEAD
                                prediction_array = self._decode_array(
                                    data_content["result"]
                                )
                                if binarize:
                                    prediction_array = geometry.binarize_hard(
                                        prediction_array
                                    )
                                progress_bar.close()
                                return prediction_array
=======
                                results = []
                                for key in sorted(data_content.keys()):
                                    if key.startswith("result"):
                                        decoded_image = self._decode_array(
                                            data_content[key]
                                        )
                                        results.append(decoded_image)

                                if results:
                                    prediction = np.stack(results, axis=-1)
                                    if binarize:
                                        prediction = geometry.binarize_hard(prediction)
                                    progress_bar.close()
                                    return prediction
>>>>>>> 0d0e4062
                            elif event_type == "end":
                                print("Stream ended.")
                                progress_bar.close()
                                break
                            elif event_type == "auth":
                                if "new_refresh_token" in data_content["auth"]:
                                    prefab_file_path = os.path.expanduser(
                                        "~/.prefab.toml"
                                    )
                                    with open(
                                        prefab_file_path, "w", encoding="utf-8"
                                    ) as toml_file:
                                        toml.dump(
                                            {
                                                "access_token": data_content["auth"][
                                                    "new_access_token"
                                                ],
                                                "refresh_token": data_content["auth"][
                                                    "new_refresh_token"
                                                ],
                                            },
                                            toml_file,
                                        )
                            elif event_type == "error":
                                print(f"Error: {data_content['error']}")
                                progress_bar.close()
                        except json.JSONDecodeError:
                            print(
                                "Failed to decode JSON:",
                                decoded_line.split("data: ")[1],
                            )

    def predict(
        self,
        model: Model,
        binarize: bool = False,
    ) -> "Device":
        """
        Predict the nanofabrication outcome of the device using a specified model.

        This method sends the device geometry to a serverless prediction service, which
        uses a specified machine learning model to predict the outcome of the
        nanofabrication process.

        Parameters
        ----------
        model : Model
            The model to use for prediction, representing a specific fabrication process
            and dataset. This model encapsulates details about the fabrication foundry,
            process, material, technology, thickness, and sidewall presence, as defined
            in `models.py`. Each model is associated with a version and dataset that
            detail its creation and the data it was trained on, ensuring the prediction
            is tailored to specific fabrication parameters.
        binarize : bool, optional
            If True, the predicted device geometry will be binarized using a threshold
            method. This is useful for converting probabilistic predictions into binary
            geometries. Defaults to False.

        Returns
        -------
        Device
            A new instance of the Device class with the predicted geometry.

        Raises
        ------
        ValueError
            If the prediction service returns an error or if the response from the
            service cannot be processed correctly.
        """
        prediction_array = self._predict_array(
            model=model,
            model_type="p",
            binarize=binarize,
        )
        return self.model_copy(update={"device_array": prediction_array})

    def correct(
        self,
        model: Model,
        binarize: bool = True,
    ) -> "Device":
        """
        Correct the nanofabrication outcome of the device using a specified model.

        This method sends the device geometry to a serverless correction service, which
        uses a specified machine learning model to correct the outcome of the
        nanofabrication process. The correction aims to adjust the device geometry to
        compensate for known fabrication errors and improve the accuracy of the final
        device structure.

        Parameters
        ----------
        model : Model
            The model to use for correction, representing a specific fabrication process
            and dataset. This model encapsulates details about the fabrication foundry,
            process, material, technology, thickness, and sidewall presence, as defined
            in `models.py`. Each model is associated with a version and dataset that
            detail its creation and the data it was trained on, ensuring the correction
            is tailored to specific fabrication parameters.
        binarize : bool, optional
            If True, the corrected device geometry will be binarized using a threshold
            method. This is useful for converting probabilistic corrections into binary
            geometries. Defaults to True.

        Returns
        -------
        Device
            A new instance of the Device class with the corrected geometry.

        Raises
        ------
        ValueError
            If the correction service returns an error or if the response from the
            service cannot be processed correctly.
        """
        correction_array = self._predict_array(
            model=model,
            model_type="c",
            binarize=binarize,
        )
        return self.model_copy(update={"device_array": correction_array})

    def semulate(
        self,
        model: Model,
    ) -> "Device":
        """
        Simulate the appearance of the device as if viewed under a scanning electron
        microscope (SEM).

        This method applies a specified machine learning model to transform the device
        geometry into a style that resembles an SEM image. This can be useful for
        visualizing how the device might appear under an SEM, which is often used for
        inspecting the surface and composition of materials at high magnification.

        Parameters
        ----------
        model : Model
            The model to use for SEMulation, representing a specific fabrication process
            and dataset. This model encapsulates details about the fabrication foundry,
            process, material, technology, thickness, and sidewall presence, as defined
            in `models.py`. Each model is associated with a version and dataset that
            detail its creation and the data it was trained on, ensuring the SEMulation
            is tailored to specific fabrication parameters.

        Returns
        -------
        Device
            A new instance of the Device class with its geometry transformed to simulate
            an SEM image style.
        """
        semulated_array = self._predict_array(
            model=model,
            model_type="s",
        )
        return self.model_copy(update={"device_array": semulated_array})

    def to_ndarray(self) -> np.ndarray:
        """
        Converts the device geometry to an ndarray.

        This method applies the buffer specifications to crop the device array if
        necessary, based on the buffer mode ('edge' or 'constant'). It then returns the
        resulting ndarray representing the device geometry.

        Returns
        -------
        np.ndarray
            The ndarray representation of the device geometry, with any applied buffer
            cropping.
        """
        device_array = np.copy(self.device_array)
        buffer_thickness = self.buffer_spec.thickness
        buffer_mode = self.buffer_spec.mode

        crop_top = buffer_thickness if buffer_mode["top"] == "edge" else 0
        crop_bottom = buffer_thickness if buffer_mode["bottom"] == "edge" else 0
        crop_left = buffer_thickness if buffer_mode["left"] == "edge" else 0
        crop_right = buffer_thickness if buffer_mode["right"] == "edge" else 0

        ndarray = device_array[
            crop_top : device_array.shape[0] - crop_bottom,
            crop_left : device_array.shape[1] - crop_right,
        ]
        return np.squeeze(ndarray)

    def to_img(self, img_path: str = "prefab_device.png"):
        """
        Exports the device geometry as an image file.

        This method converts the device geometry to an ndarray using `to_ndarray`,
        scales the values to the range [0, 255] for image representation, and saves the
        result as an image file.

        Parameters
        ----------
        img_path : str, optional
            The path where the image file will be saved. If not specified, the image is
            saved as "prefab_device.png" in the current directory.
        """
        cv2.imwrite(img_path, 255 * self.to_ndarray())
        print(f"Saved Device to '{img_path}'")

    def to_gds(
        self,
        gds_path: str = "prefab_device.gds",
        cell_name: str = "prefab_device",
        gds_layer: tuple[int, int] = (1, 0),
        contour_approx_mode: int = 2,
    ):
        """
        Exports the device geometry as a GDSII file.

        This method converts the device geometry into a format suitable for GDSII files.
        The conversion involves contour approximation to simplify the geometry while
        preserving essential features.

        Parameters
        ----------
        gds_path : str, optional
            The path where the GDSII file will be saved. If not specified, the file is
            saved as "prefab_device.gds" in the current directory.
        cell_name : str, optional
            The name of the cell within the GDSII file. If not specified, defaults to
            "prefab_device".
        gds_layer : tuple[int, int], optional
            The layer and datatype to use within the GDSII file. Defaults to (1, 0).
        contour_approx_mode : int, optional
            The mode of contour approximation used during the conversion. Defaults to 2,
            which corresponds to `cv2.CHAIN_APPROX_SIMPLE`, a method that compresses
            horizontal, vertical, and diagonal segments and leaves only their endpoints.
        """
        gdstk_cell = self._device_to_gdstk(
            cell_name=cell_name,
            gds_layer=gds_layer,
            contour_approx_mode=contour_approx_mode,
        )
        print(f"Saving GDS to '{gds_path}'...")
        gdstk_library = gdstk.Library()
        gdstk_library.add(gdstk_cell)
        gdstk_library.write_gds(outfile=gds_path, max_points=8190)

    def to_gdstk(
        self,
        cell_name: str = "prefab_device",
        gds_layer: tuple[int, int] = (1, 0),
        contour_approx_mode: int = 2,
    ):
        """
        Converts the device geometry to a GDSTK cell object.

        This method prepares the device geometry for GDSII file export by converting it
        into a GDSTK cell object. GDSTK is a Python module for creating and manipulating
        GDSII layout files. The conversion involves contour approximation to simplify
        the geometry while preserving essential features.

        Parameters
        ----------
        cell_name : str, optional
            The name of the cell to be created. Defaults to "prefab_device".
        gds_layer : tuple[int, int], optional
            The layer and datatype to use within the GDSTK cell. Defaults to (1, 0).
        contour_approx_mode : int, optional
            The mode of contour approximation used during the conversion. Defaults to 2,
            which corresponds to `cv2.CHAIN_APPROX_SIMPLE`, a method that compresses
            horizontal, vertical, and diagonal segments and leaves only their endpoints.

        Returns
        -------
        gdstk.Cell
            The GDSTK cell object representing the device geometry.
        """
        print(f"Creating cell '{cell_name}'...")
        gdstk_cell = self._device_to_gdstk(
            cell_name=cell_name,
            gds_layer=gds_layer,
            contour_approx_mode=contour_approx_mode,
        )
        return gdstk_cell

    def _device_to_gdstk(
        self,
        cell_name: str,
        gds_layer: tuple[int, int],
        contour_approx_mode: int,
    ) -> gdstk.Cell:
        approx_mode_mapping = {
            1: cv2.CHAIN_APPROX_NONE,
            2: cv2.CHAIN_APPROX_SIMPLE,
            3: cv2.CHAIN_APPROX_TC89_L1,
            4: cv2.CHAIN_APPROX_TC89_KCOS,
        }

        contours, hierarchy = cv2.findContours(
            np.flipud(self.to_ndarray()).astype(np.uint8),
            cv2.RETR_TREE,
            approx_mode_mapping[contour_approx_mode],
        )

        hierarchy_polygons = {}
        for idx, contour in enumerate(contours):
            level = 0
            current_idx = idx
            while hierarchy[0][current_idx][3] != -1:
                level += 1
                current_idx = hierarchy[0][current_idx][3]

            if len(contour) > 2:
                contour = contour / 1000
                points = [tuple(point) for point in contour.squeeze().tolist()]
                if level not in hierarchy_polygons:
                    hierarchy_polygons[level] = []
                hierarchy_polygons[level].append(points)

        cell = gdstk.Cell(cell_name)
        processed_polygons = []
        for level in sorted(hierarchy_polygons.keys()):
            operation = "or" if level % 2 == 0 else "xor"
            polygons_to_process = hierarchy_polygons[level]

            if polygons_to_process:
                processed_polygons = gdstk.boolean(
                    polygons_to_process,
                    processed_polygons,
                    operation,
                    layer=gds_layer[0],
                    datatype=gds_layer[1],
                )
        for polygon in processed_polygons:
            cell.add(polygon)

        return cell

    def _plot_base(
        self,
        plot_array: np.ndarray,
        show_buffer: bool,
        bounds: Optional[tuple[tuple[int, int], tuple[int, int]]],
        ax: Optional[Axes],
        **kwargs,
    ) -> Axes:
        if ax is None:
            _, ax = plt.subplots()
        ax.set_ylabel("y (nm)")
        ax.set_xlabel("x (nm)")

        min_x, min_y = (0, 0) if bounds is None else bounds[0]
        max_x, max_y = plot_array.shape[::-1] if bounds is None else bounds[1]
        min_x = max(min_x, 0)
        min_y = max(min_y, 0)
        max_x = "end" if max_x == "end" else min(max_x, plot_array.shape[1])
        max_y = "end" if max_y == "end" else min(max_y, plot_array.shape[0])
        max_x = plot_array.shape[1] if max_x == "end" else max_x
        max_y = plot_array.shape[0] if max_y == "end" else max_y
        plot_array = plot_array[
            plot_array.shape[0] - max_y : plot_array.shape[0] - min_y,
            min_x:max_x,
        ]
        extent = [min_x, max_x, min_y, max_y]

        if not np.ma.is_masked(plot_array):
            max_size = (1000, 1000)
            scale_x = min(1, max_size[0] / plot_array.shape[1])
            scale_y = min(1, max_size[1] / plot_array.shape[0])
            fx = min(scale_x, scale_y)
            fy = fx

            plot_array = cv2.resize(
                plot_array,
                dsize=(0, 0),
                fx=fx,
                fy=fy,
                interpolation=cv2.INTER_NEAREST,
            )

        mappable = ax.imshow(
            plot_array,
            extent=extent,
            **kwargs,
        )

        if show_buffer:
            self._add_buffer_visualization(ax)

        return mappable, ax

    def plot(
        self,
        show_buffer: bool = True,
        bounds: Optional[tuple[tuple[int, int], tuple[int, int]]] = None,
        level: int = None,
        ax: Optional[Axes] = None,
        **kwargs,
    ) -> Axes:
        """
        Visualizes the device geometry.

        This method allows for the visualization of the device geometry. The
        visualization can be customized with various matplotlib parameters and can be
        drawn on an existing matplotlib Axes object or create a new one if none is
        provided.

        Parameters
        ----------
        show_buffer : bool, optional
            If True, visualizes the buffer zones around the device. Defaults to True.
        bounds : Optional[tuple[tuple[int, int], tuple[int, int]]], optional
            Specifies the bounds for zooming into the device geometry, formatted as
            ((min_x, min_y), (max_x, max_y)). If 'max_x' or 'max_y' is set to "end", it
            will be replaced with the corresponding dimension size of the device array.
            If None, the entire device geometry is visualized.
        level : int, optional
            The vertical layer to plot. If None, the device geometry is flattened.
            Defaults to None.
        ax : Optional[Axes], optional
            An existing matplotlib Axes object to draw the device geometry on. If
            None, a new figure and axes will be created. Defaults to None.
        **kwargs
            Additional matplotlib parameters for plot customization.

        Returns
        -------
        Axes
            The matplotlib Axes object containing the plot. This object can be used for
            further plot customization or saving the plot after the method returns.
        """
        if level is None:
            plot_array = geometry.flatten(self.device_array)[:, :, 0]
        else:
            plot_array = self.device_array[:, :, level]
        _, ax = self._plot_base(
            plot_array=plot_array,
            show_buffer=show_buffer,
            bounds=bounds,
            ax=ax,
            **kwargs,
        )
        return ax

    def plot_contour(
        self,
        linewidth: Optional[int] = None,
        # label: Optional[str] = "Device contour",
        show_buffer: bool = True,
        bounds: Optional[tuple[tuple[int, int], tuple[int, int]]] = None,
        level: int = None,
        ax: Optional[Axes] = None,
        **kwargs,
    ):
        """
        Visualizes the contour of the device geometry.

        This method plots the contour of the device geometry, emphasizing the edges and
        boundaries of the device. The contour plot can be customized with various
        matplotlib parameters, including line width and color. The plot can be drawn on
        an existing matplotlib Axes object or create a new one if none is provided.

        Parameters
        ----------
        linewidth : Optional[int], optional
            The width of the contour lines. If None, the linewidth is automatically
            determined based on the size of the device array. Defaults to None.
        show_buffer : bool, optional
            If True, the buffer zones around the device will be visualized. By default,
            it is set to True.
        bounds : Optional[tuple[tuple[int, int], tuple[int, int]]], optional
            Specifies the bounds for zooming into the device geometry, formatted as
            ((min_x, min_y), (max_x, max_y)). If 'max_x' or 'max_y' is set to "end", it
            will be replaced with the corresponding dimension size of the device array.
            If None, the entire device geometry is visualized.
        level : int, optional
            The vertical layer to plot. If None, the device geometry is flattened.
            Defaults to None.
        ax : Optional[Axes], optional
            An existing matplotlib Axes object to draw the device contour on. If None, a
            new figure and axes will be created. Defaults to None.
        **kwargs
            Additional matplotlib parameters for plot customization.

        Returns
        -------
        Axes
            The matplotlib Axes object containing the contour plot. This can be used for
            further customization or saving the plot after the method returns.
        """
        if level is None:
            device_array = geometry.flatten(self.device_array)[:, :, 0]
        else:
            device_array = self.device_array[:, :, level]

        kwargs.setdefault("cmap", "spring")
        if linewidth is None:
            linewidth = device_array.shape[0] // 100

        contours, _ = cv2.findContours(
            geometry.binarize_hard(device_array).astype(np.uint8),
            cv2.RETR_CCOMP,
            cv2.CHAIN_APPROX_SIMPLE,
        )
        contour_array = np.zeros_like(device_array, dtype=np.uint8)
        cv2.drawContours(contour_array, contours, -1, (255,), linewidth)
        contour_array = np.ma.masked_equal(contour_array, 0)

        _, ax = self._plot_base(
            plot_array=contour_array,
            show_buffer=show_buffer,
            bounds=bounds,
            ax=ax,
            **kwargs,
        )
        # cmap = cm.get_cmap(kwargs.get("cmap", "spring"))
        # legend_proxy = Line2D([0], [0], linestyle="-", color=cmap(1))
        # ax.legend([legend_proxy], [label], loc="upper right")
        return ax

    def plot_uncertainty(
        self,
        show_buffer: bool = True,
        bounds: Optional[tuple[tuple[int, int], tuple[int, int]]] = None,
        level: int = None,
        ax: Optional[Axes] = None,
        **kwargs,
    ):
        """
        Visualizes the uncertainty in the edge positions of the predicted device.

        This method plots the uncertainty associated with the positions of the edges of
        the device. The uncertainty is represented as a gradient, with areas of higher
        uncertainty indicating a greater likelihood of the edge position from run to run
        (due to inconsistencies in the fabrication process). This visualization can help
        in identifying areas within the device geometry that may require design
        adjustments to improve fabrication consistency.

        Parameters
        ----------
        show_buffer : bool, optional
            If True, the buffer zones around the device will also be visualized. By
            default, it is set to True.
        bounds : Optional[tuple[tuple[int, int], tuple[int, int]]], optional
            Specifies the bounds for zooming into the device geometry, formatted as
            ((min_x, min_y), (max_x, max_y)). If 'max_x' or 'max_y' is set to "end", it
            will be replaced with the corresponding dimension size of the device array.
            If None, the entire device geometry is visualized.
        level : int, optional
            The vertical layer to plot. If None, the device geometry is flattened.
            Defaults to None.
        ax : Optional[Axes], optional
            An existing matplotlib Axes object to draw the uncertainty visualization on.
            If None, a new figure and axes will be created. Defaults to None.
        **kwargs
            Additional matplotlib parameters for plot customization.

        Returns
        -------
        Axes
            The matplotlib Axes object containing the uncertainty visualization. This
            can be used for further customization or saving the plot after the method
            returns.
        """
        uncertainty_array = self.get_uncertainty()

        if level is None:
            uncertainty_array = geometry.flatten(uncertainty_array)[:, :, 0]
        else:
            uncertainty_array = uncertainty_array[:, :, level]

        mappable, ax = self._plot_base(
            plot_array=uncertainty_array,
            show_buffer=show_buffer,
            bounds=bounds,
            ax=ax,
            **kwargs,
        )
        cbar = plt.colorbar(mappable, ax=ax)
        cbar.set_label("Uncertainty (a.u.)")
        return ax

    def plot_compare(
        self,
        ref_device: "Device",
        show_buffer: bool = True,
        bounds: Optional[tuple[tuple[int, int], tuple[int, int]]] = None,
        level: int = None,
        ax: Optional[Axes] = None,
        **kwargs,
    ) -> Axes:
        """
        Visualizes the comparison between the current device geometry and a reference
        device geometry.

        Positive values (dilation) and negative values (erosion) are visualized with a
        color map to indicate areas where the current device has expanded or contracted
        relative to the reference.

        Parameters
        ----------
        ref_device : Device
            The reference device to compare against.
        show_buffer : bool, optional
            If True, visualizes the buffer zones around the device. Defaults to True.
        bounds : Optional[tuple[tuple[int, int], tuple[int, int]]], optional
            Specifies the bounds for zooming into the device geometry, formatted as
            ((min_x, min_y), (max_x, max_y)). If 'max_x' or 'max_y' is set to "end", it
            will be replaced with the corresponding dimension size of the device array.
            If None, the entire device geometry is visualized.
        level : int, optional
            The vertical layer to plot. If None, the device geometry is flattened.
            Defaults to None.
        ax : Optional[Axes], optional
            An existing matplotlib Axes object to draw the comparison on. If None, a new
            figure and axes will be created. Defaults to None.
        **kwargs
            Additional matplotlib parameters for plot customization.

        Returns
        -------
        Axes
            The matplotlib Axes object containing the comparison plot. This object can
            be used for further plot customization or saving the plot after the method
            returns.
        """
        plot_array = ref_device.device_array - self.device_array

        if level is None:
            plot_array = geometry.flatten(plot_array)[:, :, 0]
        else:
            plot_array = plot_array[:, :, level]

        mappable, ax = self._plot_base(
            plot_array=plot_array,
            show_buffer=show_buffer,
            bounds=bounds,
            ax=ax,
            cmap="jet",
            **kwargs,
        )
        cbar = plt.colorbar(mappable, ax=ax)
        cbar.set_label("Added (a.u.)                        Removed (a.u.)")
        return ax

    def _add_buffer_visualization(self, ax: Axes):
        plot_array = self.device_array

        buffer_thickness = self.buffer_spec.thickness
        buffer_fill = (0, 1, 0, 0.2)
        buffer_hatch = "/"

        mid_rect = Rectangle(
            (buffer_thickness, buffer_thickness),
            plot_array.shape[1] - 2 * buffer_thickness,
            plot_array.shape[0] - 2 * buffer_thickness,
            facecolor="none",
            edgecolor="black",
            linewidth=1,
        )
        ax.add_patch(mid_rect)

        top_rect = Rectangle(
            (0, 0),
            plot_array.shape[1],
            buffer_thickness,
            facecolor=buffer_fill,
            hatch=buffer_hatch,
        )
        ax.add_patch(top_rect)

        bottom_rect = Rectangle(
            (0, plot_array.shape[0] - buffer_thickness),
            plot_array.shape[1],
            buffer_thickness,
            facecolor=buffer_fill,
            hatch=buffer_hatch,
        )
        ax.add_patch(bottom_rect)

        left_rect = Rectangle(
            (0, buffer_thickness),
            buffer_thickness,
            plot_array.shape[0] - 2 * buffer_thickness,
            facecolor=buffer_fill,
            hatch=buffer_hatch,
        )
        ax.add_patch(left_rect)

        right_rect = Rectangle(
            (
                plot_array.shape[1] - buffer_thickness,
                buffer_thickness,
            ),
            buffer_thickness,
            plot_array.shape[0] - 2 * buffer_thickness,
            facecolor=buffer_fill,
            hatch=buffer_hatch,
        )
        ax.add_patch(right_rect)

    def normalize(self) -> "Device":
        """
        Normalize the device geometry.

        Returns
        -------
        Device
            A new instance of the Device with the normalized geometry.
        """
        normalized_device_array = geometry.normalize(device_array=self.device_array)
        return self.model_copy(update={"device_array": normalized_device_array})

    def binarize(self, eta: float = 0.5, beta: float = np.inf) -> "Device":
        """
        Binarize the device geometry based on a threshold and a scaling factor.

        Parameters
        ----------
        eta : float, optional
            The threshold value for binarization. Defaults to 0.5.
        beta : float, optional
            The scaling factor for the binarization process. A higher value makes the
            transition sharper. Defaults to np.inf, which results in a hard threshold.

        Returns
        -------
        Device
            A new instance of the Device with the binarized geometry.
        """
        binarized_device_array = geometry.binarize(
            device_array=self.device_array, eta=eta, beta=beta
        )
        return self.model_copy(update={"device_array": binarized_device_array})

    def binarize_hard(self, eta: float = 0.5) -> "Device":
        """
        Apply a hard threshold to binarize the device geometry. The `binarize` function
        is generally preferred for most use cases, but it can create numerical artifacts
        for large beta values.

            Parameters
            ----------
            eta : float, optional
                The threshold value for binarization. Defaults to 0.5.

            Returns
            -------
            Device
                A new instance of the Device with the threshold-binarized geometry.
        """
        binarized_device_array = geometry.binarize_hard(
            device_array=self.device_array, eta=eta
        )
        return self.model_copy(update={"device_array": binarized_device_array})

    def binarize_monte_carlo(
        self,
        threshold_noise_std: float = 2.0,
        threshold_blur_std: float = 9.0,
    ) -> "Device":
        """
        Binarize the device geometry using a Monte Carlo approach with Gaussian
        blurring.

        This method applies a dynamic thresholding technique where the threshold value
        is determined by a base value perturbed by Gaussian-distributed random noise.
        The threshold is then spatially varied across the device array using Gaussian
        blurring, simulating a more realistic scenario where the threshold is not
        uniform across the device.

        Parameters
        ----------
        threshold_noise_std : float, optional
            The standard deviation of the Gaussian distribution used to generate noise
            for the threshold values. This controls the amount of randomness in the
            threshold. Defaults to 2.0.
        threshold_blur_std : float, optional
            The standard deviation for the Gaussian kernel used in blurring the
            threshold map. This controls the spatial variation of the threshold across
            the array. Defaults to 9.0.

        Returns
        -------
        Device
            A new instance of the Device with the binarized geometry.
        """
        binarized_device_array = geometry.binarize_monte_carlo(
            device_array=self.device_array,
            threshold_noise_std=threshold_noise_std,
            threshold_blur_std=threshold_blur_std,
        )
        return self.model_copy(update={"device_array": binarized_device_array})

    def ternarize(self, eta1: float = 1 / 3, eta2: float = 2 / 3) -> "Device":
        """
        Ternarize the device geometry based on two thresholds. This function is useful
        for flattened devices with angled sidewalls (i.e., three segments).

        Parameters
        ----------
        eta1 : float, optional
            The first threshold value for ternarization. Defaults to 1/3.
        eta2 : float, optional
            The second threshold value for ternarization. Defaults to 2/3.

        Returns
        -------
        Device
            A new instance of the Device with the ternarized geometry.
        """
        ternarized_device_array = geometry.ternarize(
            device_array=self.device_array, eta1=eta1, eta2=eta2
        )
        return self.model_copy(update={"device_array": ternarized_device_array})

    def trim(self) -> "Device":
        """
        Trim the device geometry by removing empty space around it.

        Parameters
        ----------
        buffer_thickness : int, optional
            The thickness of the buffer to leave around the empty space. Defaults to 0,
            which means no buffer is added.

        Returns
        -------
        Device
            A new instance of the Device with the trimmed geometry.
        """
        trimmed_device_array = geometry.trim(
            device_array=self.device_array,
            buffer_thickness=self.buffer_spec.thickness,
        )
        return self.model_copy(update={"device_array": trimmed_device_array})

    def blur(self, sigma: float = 1.0) -> "Device":
        """
        Apply Gaussian blur to the device geometry and normalize the result.

        Parameters
        ----------
        sigma : float, optional
            The standard deviation for the Gaussian kernel. This controls the amount of
            blurring. Defaults to 1.0.

        Returns
        -------
        Device
            A new instance of the Device with the blurred and normalized geometry.
        """
        blurred_device_array = geometry.blur(
            device_array=self.device_array, sigma=sigma
        )
        return self.model_copy(update={"device_array": blurred_device_array})

    def rotate(self, angle: float) -> "Device":
        """
        Rotate the device geometry by a given angle.

        Parameters
        ----------
        angle : float
            The angle of rotation in degrees. Positive values mean counter-clockwise
            rotation.

        Returns
        -------
        Device
            A new instance of the Device with the rotated geometry.
        """
        rotated_device_array = geometry.rotate(
            device_array=self.device_array, angle=angle
        )
        return self.model_copy(update={"device_array": rotated_device_array})

    def erode(self, kernel_size: int = 3) -> "Device":
        """
        Erode the device geometry by removing small areas of overlap.

        Parameters
        ----------
        kernel_size : int
            The size of the kernel used for erosion.

        Returns
        -------
        Device
            A new instance of the Device with the eroded geometry.
        """
        eroded_device_array = geometry.erode(
            device_array=self.device_array, kernel_size=kernel_size
        )
        return self.model_copy(update={"device_array": eroded_device_array})

    def dilate(self, kernel_size: int = 3) -> "Device":
        """
        Dilate the device geometry by expanding areas of overlap.

        Parameters
        ----------
        kernel_size : int
            The size of the kernel used for dilation.

        Returns
        -------
        Device
            A new instance of the Device with the dilated geometry.
        """
        dilated_device_array = geometry.dilate(
            device_array=self.device_array, kernel_size=kernel_size
        )
        return self.model_copy(update={"device_array": dilated_device_array})

    def flatten(self) -> "Device":
        """
        Flatten the device geometry by summing the vertical layers and normalizing the
        result.

        Parameters
        ----------
        device_array : np.ndarray
            The input array to be flattened.

        Returns
        -------
        np.ndarray
            The flattened array with values scaled between 0 and 1.
        """
        flattened_device_array = geometry.flatten(device_array=self.device_array)
        return self.model_copy(update={"device_array": flattened_device_array})

    def get_uncertainty(self) -> np.ndarray:
        """
        Calculate the uncertainty in the edge positions of the predicted device.

        This method computes the uncertainty based on the deviation of the device's
        geometry values from the midpoint (0.5). The uncertainty is defined as the
        absolute difference from 0.5, scaled and inverted to provide a measure where
        higher values indicate greater uncertainty.

        Returns
        -------
        np.ndarray
            An array representing the uncertainty in the edge positions of the device,
            with higher values indicating greater uncertainty.
        """
        return 1 - 2 * np.abs(0.5 - self.device_array)<|MERGE_RESOLUTION|>--- conflicted
+++ resolved
@@ -49,7 +49,6 @@
 
     Example
     -------
-<<<<<<< HEAD
         import prefab as pf
 
         buffer_spec = pf.BufferSpec(
@@ -61,18 +60,6 @@
             },
             thickness=150,
         )
-=======
-    >>> import prefab as pf
-    >>> buffer_spec = pf.BufferSpec(
-    ...     mode={
-    ...         "top": "constant",
-    # ...         "bottom": "edge",
-    ...         "left": "constant",
-    ...         "right": "edge"
-    ...     },
-    ...     thickness=150
-    ... )
->>>>>>> 0d0e4062
     """
 
     mode: dict[str, str] = Field(
@@ -285,17 +272,6 @@
                                 progress = round(100 * data_content["progress"])
                                 progress_bar.update(progress - progress_bar.n)
                             elif event_type == "result":
-<<<<<<< HEAD
-                                prediction_array = self._decode_array(
-                                    data_content["result"]
-                                )
-                                if binarize:
-                                    prediction_array = geometry.binarize_hard(
-                                        prediction_array
-                                    )
-                                progress_bar.close()
-                                return prediction_array
-=======
                                 results = []
                                 for key in sorted(data_content.keys()):
                                     if key.startswith("result"):
@@ -310,7 +286,6 @@
                                         prediction = geometry.binarize_hard(prediction)
                                     progress_bar.close()
                                     return prediction
->>>>>>> 0d0e4062
                             elif event_type == "end":
                                 print("Stream ended.")
                                 progress_bar.close()
